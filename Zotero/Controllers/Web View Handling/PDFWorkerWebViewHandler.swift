--- conflicted
+++ resolved
@@ -52,61 +52,17 @@
 
     override func initializeWebView() -> Single<()> {
         DDLogInfo("PDFWorkerWebViewHandler: initialize web view")
-<<<<<<< HEAD
-        return createTemporaryWorker()
-            .flatMap { _ in
-                return loadIndex()
-            }
-
-        func createTemporaryWorker() -> Single<()> {
-            guard let workerHtmlUrl = Bundle.main.url(forResource: "worker", withExtension: "html") else {
-                return .error(Error.cantFindFile("worker.html"))
-            }
-            guard let workerJsUrl = Bundle.main.url(forResource: "worker", withExtension: "js", subdirectory: "Bundled/pdf_worker") else {
-                return .error(Error.cantFindFile("worker.js"))
-            }
-            let temporaryDirectory = Files.temporaryDirectory
-            self.temporaryDirectory = temporaryDirectory
-            do {
-                try fileStorage.copy(from: workerHtmlUrl.path, to: temporaryDirectory.copy(withName: "worker", ext: "html"))
-                try fileStorage.copy(from: workerJsUrl.path, to: temporaryDirectory.copy(withName: "worker", ext: "js"))
-                let cmapsDirectory = Files.file(from: workerJsUrl).directory.appending(relativeComponent: "cmaps")
-                try fileStorage.copyContents(of: cmapsDirectory, to: temporaryDirectory.appending(relativeComponent: "cmaps"))
-                let standardFontsDirectory = Files.file(from: workerJsUrl).directory.appending(relativeComponent: "standard_fonts")
-                try fileStorage.copyContents(of: standardFontsDirectory, to: temporaryDirectory.appending(relativeComponent: "standard_fonts"))
-            } catch let error {
-                return .error(error)
-            }
-            return Single.just(Void())
-        }
-
-        func loadIndex() -> Single<()> {
-            guard let temporaryDirectory else {
-                return .error(Error.cantFindFile("temporary directory"))
-            }
-            let indexUrl = temporaryDirectory.copy(withName: "worker", ext: "html").createUrl()
-            return load(fileUrl: indexUrl)
-        }
-    }
-
-    private func performPDFWorkerOperation(file: FileData, operationName: String, jsFunction: String, additionalParams: [String] = []) {
-=======
         return load(fileUrl: temporaryDirectory.copy(withName: "worker", ext: "html").createUrl())
     }
 
     private func performPDFWorkerOperation(fileURL: URL, operationName: String, jsFunction: String, additionalParams: [String] = []) {
->>>>>>> 44e46ea4
         performAfterInitialization()
             .observe(on: MainScheduler.instance)
             .flatMap { [weak self] _ -> Single<Any> in
                 guard let self else { return .never() }
                 DDLogInfo("PDFWorkerWebViewHandler: call \(operationName) js")
-<<<<<<< HEAD
-                var javascript = "\(jsFunction)('\(file.fileName)'"
-=======
                 let relativePath = fileURL.lastPathComponent
                 var javascript = "\(jsFunction)('\(escapeJavaScriptString(relativePath))'"
->>>>>>> 44e46ea4
                 if !additionalParams.isEmpty {
                     javascript += ", " + additionalParams.joined(separator: ", ")
                 }
@@ -130,10 +86,6 @@
         performPDFWorkerOperation(fileURL: fileURL, operationName: "recognize", jsFunction: "recognize")
     }
 
-<<<<<<< HEAD
-    func getFullText(file: FileData, pages: [Int]?) {
-        performPDFWorkerOperation(file: file, operationName: "getFullText", jsFunction: "getFullText", additionalParams: pages.flatMap({ ["[\($0.map({ "\($0)" }).joined(separator: ","))]"] }) ?? [])
-=======
     func getFullText(fileURL: URL, pages: [Int]?) {
         performPDFWorkerOperation(
             fileURL: fileURL,
@@ -141,7 +93,6 @@
             jsFunction: "getFullText",
             additionalParams: pages.flatMap({ ["[\($0.map({ "\($0)" }).joined(separator: ","))]"] }) ?? []
         )
->>>>>>> 44e46ea4
     }
 
     /// Communication with JS in `webView`. The `webView` sends a message through one of the registered `JSHandlers`, which is received here.

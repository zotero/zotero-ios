//
//  ItemDetailCollectionViewHandler.swift
//  Zotero
//
//  Created by Michal Rentka on 02.08.2022.
//  Copyright © 2022 Corporation for Digital Scholarship. All rights reserved.
//

import UIKit

import CocoaLumberjackSwift
import RxSwift

protocol ItemDetailCollectionViewHandlerDelegate: AnyObject {
    func isDownloadingFromNavigationBar(for key: String) -> Bool
}

protocol FocusableCell: UICollectionViewCell {
    func focus()
}

/// Class for handling the `UICollectionView` of `ItemDetailViewController`. It takes care of showing appropriate data in the `collectionView`, keeping track
/// of visible sections and reports actions that need to take place after user interaction with the `collectionView`.
final class ItemDetailCollectionViewHandler: NSObject {
    /// Actions that need to take place when user taps on some cells
    enum Action {
        case openCreatorCreation
        case openCreatorEditor(ItemDetailState.Creator)
        case openNoteEditor(key: String?)
        case openTagPicker
        case openTypePicker
        case openFilePicker
        case openUrl(String)
        case openDoi(String)
    }

    /// Sections that are shown in `tableView`.
    enum Section: Equatable, Hashable {
        case abstract
        case attachments
        case creators
        case dates
        case fields
        case notes
        case tags
        case title
        case type
    }

    /// `UICollectionViewDiffableDataSource` has a bug where it doesn't reload sections which are in `reloadSections` of its snapshot, but if sections are actually different, the snapshot will reload them.
    /// So we'll use `String` identifiers for all sections so that we can reload them manually.
    fileprivate struct SectionType: Equatable, Hashable {
        let identifier: String
        let section: Section
    }

    enum Row: Hashable, Equatable {
        case addNote
        case addAttachment
        case addCreator
        case addTag
        case abstract
        case attachment(attachment: Attachment, type: ItemDetailAttachmentCell.Kind)
        case creator(ItemDetailState.Creator)
        case dateAdded(Date)
        case dateModified(Date)
        case field(key: String, multiline: Bool)
        case note(key: String, title: String, isProcessing: Bool)
        case tag(id: UUID, tag: Tag, isProcessing: Bool)
        case title
        case type(String)

        func isAttachment(withKey key: String) -> Bool {
            switch self {
            case .attachment(let attachment, _):
                return attachment.key == key

            default:
                return false
            }
        }

        var isAdd: Bool {
            switch self {
            case .addTag, .addNote, .addCreator, .addAttachment:
                return true

            default:
                return false
            }
        }
    }

    private unowned let viewModel: ViewModel<ItemDetailActionHandler>
    private unowned let collectionView: UICollectionView
    private let disposeBag: DisposeBag
    let observer: PublishSubject<Action>

    // Width of title for field cells when editing is enabled (all fields are visible)
    private var maxTitleWidth: CGFloat = 0
    // Width of title for field cells when editing is disabled (only non-empty fields are visible)
    private var maxNonemptyTitleWidth: CGFloat = 0
    private var dataSource: UICollectionViewDiffableDataSource<SectionType, Row>!
    private let updateQueue: DispatchQueue
    private weak var fileDownloader: AttachmentDownloader?
    weak var delegate: ItemDetailCollectionViewHandlerDelegate?

    var attachmentSectionIndex: Int? {
        return dataSource?.snapshot().sectionIdentifiers.firstIndex(where: { $0.section == .attachments })
    }

    var hasRows: Bool {
        return !dataSource.snapshot().itemIdentifiers.isEmpty
    }

    // MARK: - Lifecycle

    init(collectionView: UICollectionView, containerWidth: CGFloat, viewModel: ViewModel<ItemDetailActionHandler>, fileDownloader: AttachmentDownloader?) {
        self.collectionView = collectionView
        self.viewModel = viewModel
        self.fileDownloader = fileDownloader
        observer = PublishSubject()
        disposeBag = DisposeBag()
        updateQueue = DispatchQueue(label: "org.zotero.ItemDetailCollectionViewHandler.UpdateQueue")

        super.init()

        let (titleWidth, nonEmptyTitleWidth) = calculateTitleWidths(for: viewModel.state.data)
        maxTitleWidth = titleWidth
        maxNonemptyTitleWidth = nonEmptyTitleWidth
        setupCollectionView()
        setupKeyboardObserving()

        func setupKeyboardObserving() {
            NotificationCenter.default
                .keyboardWillShow
                .observe(on: MainScheduler.instance)
                .subscribe(onNext: { [weak self] notification in
                    guard let self, let data = notification.keyboardData else { return }
                    setupCollectionView(with: data, self: self)
                })
                .disposed(by: disposeBag)

            NotificationCenter.default
                .keyboardWillHide
                .observe(on: MainScheduler.instance)
                .subscribe(onNext: { [weak self] notification in
                    guard let self, let data = notification.keyboardData else { return }
                    setupCollectionView(with: data, self: self)
                })
                .disposed(by: disposeBag)

            func setupCollectionView(with keyboardData: KeyboardData, self: ItemDetailCollectionViewHandler) {
                var insets = self.collectionView.contentInset
                insets.bottom = keyboardData.visibleHeight
                self.collectionView.contentInset = insets
            }
        }

        func setupCollectionView() {
            collectionView.collectionViewLayout = createCollectionViewLayout()
            collectionView.delegate = self
            // keyboardDismissMode is device based, regardless of horizontal size class.
            collectionView.keyboardDismissMode = UIDevice.current.userInterfaceIdiom == .phone ? .interactive : .none
            collectionView.register(UINib(nibName: "ItemDetailSectionView", bundle: nil), forSupplementaryViewOfKind: UICollectionView.elementKindSectionHeader, withReuseIdentifier: "Header")

            let titleRegistration = self.titleRegistration
            let fieldRegistration = self.fieldRegistration
            let fieldEditRegistration = self.fieldEditRegistration
            let fieldMultilineEditRegistration = self.fieldMultilineEditRegistration
            let emptyRegistration = self.emptyRegistration
            let addRegistration = self.addRegistration
            let abstractRegistration = self.abstractRegistration
            let abstractEditRegistration = self.abstractEditRegistration
            let noteRegistration = self.noteRegistration
            let tagRegistration = self.tagRegistration
            let attachmentRegistration = self.attachmentRegistration

            dataSource = UICollectionViewDiffableDataSource(collectionView: collectionView, cellProvider: { [weak self] collectionView, indexPath, row in
                guard let self else { return collectionView.dequeueConfiguredReusableCell(using: emptyRegistration, for: indexPath, item: ()) }

                let isEditing = viewModel.state.isEditing
                let titleWidth = isEditing ? maxTitleWidth : maxNonemptyTitleWidth

                switch row {
                case .title:
                    let attributedTitle = viewModel.state.attributedTitle
                    return collectionView.dequeueConfiguredReusableCell(using: titleRegistration, for: indexPath, item: (attributedTitle, isEditing))

                case .creator(let creator):
                    return collectionView.dequeueConfiguredReusableCell(using: fieldRegistration, for: indexPath, item: (.creator(creator), titleWidth))

                case .addNote:
                    return collectionView.dequeueConfiguredReusableCell(using: addRegistration, for: indexPath, item: L10n.ItemDetail.addNote)

                case .addAttachment:
                    return collectionView.dequeueConfiguredReusableCell(using: addRegistration, for: indexPath, item: L10n.ItemDetail.addAttachment)

                case .addCreator:
                    return collectionView.dequeueConfiguredReusableCell(using: addRegistration, for: indexPath, item: L10n.ItemDetail.addCreator)

                case .addTag:
                    return collectionView.dequeueConfiguredReusableCell(using: addRegistration, for: indexPath, item: L10n.ItemDetail.addTag)

                case .abstract:
                    let value = viewModel.state.data.abstract ?? ""
                    if isEditing {
                        return collectionView.dequeueConfiguredReusableCell(using: abstractEditRegistration, for: indexPath, item: value)
                    }
                    let isCollapsed = viewModel.state.abstractCollapsed
                    return collectionView.dequeueConfiguredReusableCell(using: abstractRegistration, for: indexPath, item: (value, isCollapsed))

                case .attachment(let attachment, let type):
                    return collectionView.dequeueConfiguredReusableCell(using: attachmentRegistration, for: indexPath, item: (attachment, type))

                case .dateAdded(let date):
                    let date = Formatter.dateAndTime.string(from: date)
                    return collectionView.dequeueConfiguredReusableCell(using: fieldRegistration, for: indexPath, item: (.value(value: date, title: L10n.dateAdded), titleWidth))

                case .dateModified(let date):
                    let date = Formatter.dateAndTime.string(from: date)
                    return collectionView.dequeueConfiguredReusableCell(using: fieldRegistration, for: indexPath, item: (.value(value: date, title: L10n.dateModified), titleWidth))

                case .field(let key, let multiline):
                    guard let field = viewModel.state.data.fields[key] else { return collectionView.dequeueConfiguredReusableCell(using: emptyRegistration, for: indexPath, item: ()) }
                    if !isEditing || !field.isEditable {
                        return collectionView.dequeueConfiguredReusableCell(using: fieldRegistration, for: indexPath, item: (.field(field), titleWidth))
                    }
                    if multiline {
                        return collectionView.dequeueConfiguredReusableCell(using: fieldMultilineEditRegistration, for: indexPath, item: (field, titleWidth))
                    }
                    return collectionView.dequeueConfiguredReusableCell(using: fieldEditRegistration, for: indexPath, item: (field, titleWidth))

                case .note(let key, let title, let isProcessing):
                    return collectionView.dequeueConfiguredReusableCell(using: noteRegistration, for: indexPath, item: (key, title, isProcessing))

                case .tag(_, let tag, let isProcessing):
                    return collectionView.dequeueConfiguredReusableCell(using: tagRegistration, for: indexPath, item: (tag, isProcessing))

                case .type(let type):
                    return collectionView.dequeueConfiguredReusableCell(using: fieldRegistration, for: indexPath, item: (.value(value: type, title: L10n.itemType), titleWidth))
                }
            })

            dataSource.supplementaryViewProvider = { [weak self] collectionView, kind, indexPath in
                switch kind {
                case UICollectionView.elementKindSectionHeader:
                    let view = collectionView.dequeueReusableSupplementaryView(ofKind: kind, withReuseIdentifier: "Header", for: indexPath)
                    if let self {
                        setup(headerView: view, indexPath: indexPath, self: self)
                    }
                    return view

                default:
                    return collectionView.dequeueReusableSupplementaryView(ofKind: kind, withReuseIdentifier: "Header", for: indexPath)
                }
            }

            dataSource.reorderingHandlers.canReorderItem = { row -> Bool in
                switch row {
                case .creator:
                    return true

                default:
                    return false
                }
            }

            dataSource.reorderingHandlers.didReorder = { [weak viewModel] transaction in
                guard let viewModel, let difference = transaction.sectionTransactions.first?.difference else { return }

                let changes = difference.compactMap({ change -> CollectionDifference<String>.Change? in
                    switch change {
                    case .insert(let offset, let element, let associatedWith):
                        switch element {
                        case .creator(let creator):
                            return .insert(offset: offset, element: creator.id, associatedWith: associatedWith)

                        default:
                            return nil
                        }

                    case .remove(let offset, let element, let associatedWith):
                        switch element {
                        case .creator(let creator):
                            return .remove(offset: offset, element: creator.id, associatedWith: associatedWith)

                        default:
                            return nil
                        }
                    }
                })

                guard let difference = CollectionDifference(changes) else { return }
                viewModel.process(action: .moveCreators(difference))
            }

            func setup(headerView: UIView, indexPath: IndexPath, self: ItemDetailCollectionViewHandler) {
                guard let view = headerView as? ItemDetailSectionView else { return }

                let section = self.dataSource.snapshot().sectionIdentifiers[indexPath.section].section

                switch section {
                case .notes:
                    view.setup(with: L10n.ItemDetail.notes)

                case .attachments:
                    view.setup(with: L10n.ItemDetail.attachments)

                case .tags:
                    view.setup(with: L10n.ItemDetail.tags)
                default: break
                }
            }

            func createCollectionViewLayout() -> UICollectionViewLayout {
                return UICollectionViewCompositionalLayout { [weak self] index, environment in
                    guard let self else {
                        return NSCollectionLayoutSection.list(using: UICollectionLayoutListConfiguration(appearance: .plain), layoutEnvironment: environment)
                    }

                    var configuration = UICollectionLayoutListConfiguration(appearance: .plain)
                    var supplementaryItems: [NSCollectionLayoutBoundarySupplementaryItem] = []

                    if let section = dataSource.sectionIdentifier(for: index) {
                        setupSeparators(in: &configuration, section: section, self: self)
                        setupSwipeActions(in: &configuration, self: self)
                        if let header = createHeader(for: section.section) {
                            supplementaryItems.append(header)
                        }
                    }

                    let layoutSection = NSCollectionLayoutSection.list(using: configuration, layoutEnvironment: environment)
                    layoutSection.contentInsets = NSDirectionalEdgeInsets(top: 0, leading: 0, bottom: 0, trailing: 0)
                    layoutSection.boundarySupplementaryItems = supplementaryItems
                    return layoutSection
                }

                func createHeader(for section: Section) -> NSCollectionLayoutBoundarySupplementaryItem? {
                    switch section {
                    case .attachments, .tags, .notes:
                        let height = ItemDetailLayout.sectionHeaderHeight - ItemDetailLayout.separatorHeight
                        return NSCollectionLayoutBoundarySupplementaryItem(
                            layoutSize: NSCollectionLayoutSize(widthDimension: .fractionalWidth(1), heightDimension: .absolute(height)),
                            elementKind: UICollectionView.elementKindSectionHeader,
                            alignment: .top
                        )

                    default:
                        return nil
                    }
                }

                func setupSwipeActions(in configuration: inout UICollectionLayoutListConfiguration, self: ItemDetailCollectionViewHandler) {
                    configuration.trailingSwipeActionsConfigurationProvider = { [weak self] indexPath in
                        guard let self, self.viewModel.state.library.metadataEditable, let row = self.dataSource.itemIdentifier(for: indexPath) else { return nil }

                        let title: String
                        switch row {
                        case .attachment(_, let type) where type != .disabled:
                            title = L10n.moveToTrash

                        case .note(_, _, let isProcessing) where !isProcessing:
                            title = L10n.moveToTrash

                        case .tag(_, _, let isProcessing) where !isProcessing:
                            title = L10n.delete

                        case .creator where self.viewModel.state.isEditing:
                            title = L10n.delete

                        default:
                            return nil
                        }

                        let delete = UIContextualAction(style: .destructive, title: title) { [weak self] _, _, completion in
                            if let self {
                                delete(row: row, self: self)
                            }
                            completion(true)
                        }
                        return UISwipeActionsConfiguration(actions: [delete])
                    }

                    func delete(row: Row, self: ItemDetailCollectionViewHandler) {
                        switch row {
                        case .creator(let creator):
                            self.viewModel.process(action: .deleteCreator(creator.id))

                        case .tag(_, let tag, _):
                            self.viewModel.process(action: .deleteTag(tag))

                        case .attachment(let attachment, _):
                            self.viewModel.process(action: .deleteAttachment(attachment))

                        case .note(let key, _, _):
                            self.viewModel.process(action: .deleteNote(key: key))

                        case .title, .abstract, .addAttachment, .addCreator, .addNote, .addTag, .dateAdded, .dateModified, .type, .field:
                            break
                        }
                    }
                }

                func setupSeparators(in configuration: inout UICollectionLayoutListConfiguration, section: SectionType, self: ItemDetailCollectionViewHandler) {
                    configuration.itemSeparatorHandler = { [weak self] indexPath, configuration in
                        guard let self else { return configuration }
                        var newConfiguration = configuration
                        let isLastRow = indexPath.row == self.dataSource.snapshot(for: section).items.count - 1
                        newConfiguration.bottomSeparatorVisibility = sectionHasSeparator(section.section, isEditing: self.viewModel.state.isEditing, isLastRow: isLastRow) ? .visible : .hidden
                        if newConfiguration.bottomSeparatorVisibility == .visible {
                            newConfiguration.bottomSeparatorInsets = NSDirectionalEdgeInsets(top: 0, leading: separatorLeftInset(for: section.section), bottom: 0, trailing: 0)
                        }
                        return newConfiguration
                    }
                }

                func sectionHasSeparator(_ section: Section, isEditing: Bool, isLastRow: Bool) -> Bool {
                    switch section {
                    case .title:
                        return true

                    case .abstract:
                        return false

                    case .type, .fields, .creators:
                        return isEditing

                    case .attachments, .notes, .tags:
                        return !isLastRow

                    case .dates:
                        return isEditing || isLastRow
                    }
                }

                func separatorLeftInset(for section: Section) -> CGFloat {
                    switch section {
                    case .notes, .attachments, .tags:
                        return ItemDetailLayout.iconWidth + ItemDetailLayout.horizontalInset + 17

                    case .abstract, .creators, .dates, .fields, .title, .type:
                        return ItemDetailLayout.horizontalInset
                    }
                }
            }
        }
    }

    // MARK: - Actions

    func sourceItemForCell(at indexPath: IndexPath) -> UIPopoverPresentationControllerSourceItem {
        return collectionView.cellForItem(at: indexPath) ?? collectionView
    }

    /// Reloads the whole `collectionView`. Applies new snapshot based on `state` and reloads remaining items which were not changed between snapshots.
    /// - parameter state: State to which we're reloading the table view.
    /// - parameter animated: `true` if the change is animated, `false` otherwise.
    func reloadAll(to state: ItemDetailState, animated: Bool, completion: (() -> Void)? = nil) {
        updateQueue.async { [weak self] in
            guard let self else { return }
            // Assign new id to all sections, just reload everything
            let id = UUID().uuidString
            let sections = sections(for: state.data, hasVisibleFields: !state.visibleFieldIds.isEmpty, isEditing: state.isEditing, library: state.library)
                .map({ SectionType(identifier: id, section: $0) })
            var snapshot = NSDiffableDataSourceSnapshot<SectionType, Row>()
            snapshot.appendSections(sections)
            if #available(iOS 26.0, *) {
                snapshot.reloadSections(sections)
            }
            for section in sections {
                snapshot.appendItems(rows(for: section.section, state: state), toSection: section)
            }
            dataSource.apply(snapshot, animatingDifferences: animated) { [weak self] in
                // Setting isEditing will trigger reconfiguration of cells, before the new snapshot has been applied, so it is done afterwards to avoid e.g. flickering the old text in a text view.
                self?.collectionView.isEditing = state.isEditing
                completion?()
            }
        }

        /// Creates array of visible sections for current state data.
        /// - parameter data: New data.
        /// - parameter isEditing: Current editing table view state.
        /// - returns: Array of visible sections.
        func sections(for data: ItemDetailState.Data, hasVisibleFields: Bool, isEditing: Bool, library: Library) -> [Section] {
            // Title and item type are always visible.
            var sections: [Section] = [.title, .type]

            if isEditing {
                // Only "metadata" sections are visible during editing.
                if !data.isAttachment {
                    sections.append(.creators)
                }
                if hasVisibleFields {
                    sections.append(.fields)
                }
                sections.append(.dates)
                if !data.isAttachment {
                    sections.append(.abstract)
                }
                return sections
            }

            if !data.creators.isEmpty {
                sections.append(.creators)
            }
            if hasVisibleFields {
                sections.append(.fields)
            }
            sections.append(.dates)
            if let abstract = data.abstract, !abstract.isEmpty {
                sections.append(.abstract)
            }
            if !data.isAttachment && (library.metadataEditable || !state.notes.isEmpty) {
                sections.append(.notes)
            }
            if library.metadataEditable || !state.tags.isEmpty {
                sections.append(.tags)
            }
            if library.metadataAndFilesEditable || !state.attachments.isEmpty {
                sections.append(.attachments)
            }

            return sections
        }
    }

    /// Recalculates title width for current data.
    /// - parameter data: New data that change the title width.
    func recalculateTitleWidth(from data: ItemDetailState.Data) {
        let (titleWidth, nonEmptyTitleWidth) = calculateTitleWidths(for: data)
        maxTitleWidth = titleWidth
        maxNonemptyTitleWidth = nonEmptyTitleWidth
    }

    /// Reloads specific section based on snapshot diff. In case of special sections (`title`, `abstract` and `fields`) which don't hold their respective values, their item(s) are always reloaded.
    /// - parameter section: Section to reload.
    /// - parameter state: Current item detail state.
    /// - parameter animated: `true` if change is animated, `false` otherwise.
    func reload(section: Section, state: ItemDetailState, animated: Bool) {
        updateQueue.async { [weak self] in
            guard let self else { return }
            var snapshot = dataSource.snapshot()
            guard let sectionType = snapshot.sectionIdentifiers.first(where: { $0.section == section }) else { return }

            let oldRows = snapshot.itemIdentifiers(inSection: sectionType)
            let newRows = rows(for: section, state: state)
            snapshot.deleteItems(oldRows)
            snapshot.appendItems(newRows, toSection: sectionType)

            let toReload = rowsToReload(from: oldRows, to: newRows, in: section)
            if !toReload.isEmpty {
                snapshot.reconfigureItems(toReload)
            }

            dataSource.apply(snapshot, animatingDifferences: animated)
        }

        /// Returns an array of rows which need to be reloaded manually. Some sections are "special" because their rows don't hold the values which they show in collection view, they just hold their
        /// identifiers which don't change. So if the value changes, we have to manually reload these rows.
        /// - parameter oldRows: Rows from previous snapshot.
        /// - parameter newRows: Rows from new snapshot.
        /// - parameter section: Section of given rows.
        /// - returns: Array of rows to reload.
        func rowsToReload(from oldRows: [Row], to newRows: [Row], in section: Section) -> [Row] {
            switch section {
            case .title:
                // Always reload title, if reload is requested, the value changed.
                return [.title]

            case .abstract:
                // Always reload abstract, if reload is requested, the value changed.
                return [.abstract]

            case .fields:
                // Reload fields which weren't removed.
                var toReload: [Row] = []
                for row in oldRows {
                    if newRows.contains(row) {
                        toReload.append(row)
                    }
                }
                return toReload

            default:
                // Rows in other sections hold their respective values, so they will reload based on the diff.
                return []
            }
        }
    }

    /// Update height of updated cell and scroll to it. The cell itself doesn't need to be reloaded, since the change took place inside of it (text field or text view).
    func updateHeightAndScrollToUpdated(row: Row, state: ItemDetailState) {
        guard let indexPath = dataSource.indexPath(for: row), let cellFrame = collectionView.cellForItem(at: indexPath)?.frame else { return }
        updateQueue.async { [weak self] in
            guard let self else { return }
            var snapshot = dataSource.snapshot()
            // Reconfigure the item, otherwise the collection view will use the previously cached cells, if it needs to layout again.
            // E.g. if you press the command key in an external keyboard, while editing, you'll see edited fields revert to their initial value,
            // but only visually, view model hasn't changed!
            snapshot.reconfigureItems([row])
            dataSource.apply(snapshot, animatingDifferences: false) { [weak self] in
                guard let self else { return }
                let cellBottom = cellFrame.maxY - collectionView.contentOffset.y
                let tableViewBottom = collectionView.superview!.bounds.maxY - collectionView.contentInset.bottom
                let safeAreaTop = collectionView.superview!.safeAreaInsets.top

                // Scroll either when cell bottom is below keyboard or cell top is not visible on screen
                if cellBottom > tableViewBottom || cellFrame.minY < (safeAreaTop + collectionView.contentOffset.y) {
                    // Scroll to top if cell is smaller than visible screen, so that it's fully visible, otherwise scroll to bottom.
                    let position: UICollectionView.ScrollPosition = cellFrame.height + safeAreaTop < tableViewBottom ? .top : .bottom
                    collectionView.scrollToItem(at: indexPath, at: position, animated: false)
                }
            }
        }
    }

    func updateRows(rows: [Row], state: ItemDetailState) {
        updateQueue.async { [weak self] in
            guard let self else { return }
            var snapshot = dataSource.snapshot()
            snapshot.reconfigureItems(rows)
            dataSource.apply(snapshot, animatingDifferences: false)
        }
    }

    func updateAttachment(with attachment: Attachment, isProcessing: Bool) {
        updateQueue.async { [weak self] in
            guard let self else { return }
            var snapshot = dataSource.snapshot()

            guard let section = snapshot.sectionIdentifiers.first(where: { $0.section == .attachments }) else { return }

            var rows = snapshot.itemIdentifiers(inSection: section)

            guard let index = rows.firstIndex(where: { $0.isAttachment(withKey: attachment.key) }) else { return }

            snapshot.deleteItems(rows)
            rows[index] = attachmentRow(for: attachment, isProcessing: isProcessing)
            snapshot.appendItems(rows, toSection: section)

            dataSource.apply(snapshot, animatingDifferences: false)
        }
    }

    func scrollTo(itemKey: String, animated: Bool) {
        var row: Row?

        for _row in dataSource.snapshot().itemIdentifiers {
            switch _row {
            case .note(let key, _, _) where key == itemKey:
                row = _row

            case .attachment(let attachment, _) where attachment.key == itemKey:
                row = _row

            default:
                continue
            }
        }

        guard let row = row, let indexPath = dataSource.indexPath(for: row) else { return }

        collectionView.scrollToItem(at: indexPath, at: .centeredVertically, animated: animated)
    }
    
    func focus(row: Row) {
        guard let section = dataSource.snapshot().sectionIdentifier(containingItem: row),
              let sectionId = dataSource.snapshot().indexOfSection(section),
              let rowId = dataSource.snapshot().indexOfItem(row),
              let cell = collectionView.cellForItem(at: IndexPath(row: rowId, section: sectionId)) as? FocusableCell
        else { return }
        cell.focus()
    }

    // MARK: - Helpers

    func rows(for section: Section, state: ItemDetailState) -> [Row] {
        switch section {
        case .abstract:
            return [.abstract]

        case .attachments:
            var attachments = state.attachments.map({ attachment in
                let isProcessing = state.backgroundProcessedItems.contains(attachment.key)
                return attachmentRow(for: attachment, isProcessing: isProcessing)
            })
            if !viewModel.state.data.isAttachment && state.library.metadataAndFilesEditable {
                attachments += [.addAttachment]
            }
            return attachments

        case .creators:
            let creators: [Row] = state.data.creators.values.map({ .creator($0) })
            if state.isEditing {
                return creators + [.addCreator]
            }
            return creators

        case .dates:
            return [.dateAdded(state.data.dateAdded), .dateModified(state.data.dateModified)]

        case .fields:
            return state.visibleFieldIds.compactMap({ fieldId in
                return .field(key: fieldId, multiline: (fieldId == FieldKeys.Item.extra))
            })

        case .notes:
            let notes: [Row] = state.notes.map({ note in
                let isProcessing = state.backgroundProcessedItems.contains(note.key)
                return .note(key: note.key, title: note.title, isProcessing: isProcessing)
            })
            if state.library.metadataEditable {
                return notes + [.addNote]
            }
            return notes

        case .tags:
            let tags: [Row] = state.tags.map({ tag in
                let isProcessing = state.backgroundProcessedItems.contains(tag.name)
                if tag.name.isEmpty {
                    DDLogError("ItemDetailCollectionViewHandler: item \(state.key); \(state.library.identifier); has empty tag")
                }
                return .tag(id: UUID(), tag: tag, isProcessing: isProcessing)
            })
            if state.library.metadataEditable {
                return tags + [.addTag]
            }
            return tags

        case .title:
            return [.title]

        case .type:
            return [.type(state.data.localizedType)]
        }
    }

    private func attachmentRow(for attachment: Attachment, isProcessing: Bool) -> Row {
        if isProcessing || delegate?.isDownloadingFromNavigationBar(for: attachment.key) == true {
            return .attachment(attachment: attachment, type: .disabled)
        }

        let (progress, error) = fileDownloader?.data(for: attachment.key, parentKey: viewModel.state.key, libraryId: attachment.libraryId) ?? (nil, nil)

        if let error = error {
            return .attachment(attachment: attachment, type: .failed(error))
        }

        if let progress = progress {
            return .attachment(attachment: attachment, type: .inProgress(progress))
        }

        return .attachment(attachment: attachment, type: .default)
    }

    /// Returns width of title for field cells for both editing and non-editing states.
    /// - parameter data: New data.
    /// - returns: Max field title width for editing and non-editing state.
    private func calculateTitleWidths(for data: ItemDetailState.Data) -> (CGFloat, CGFloat) {
        var maxTitle = ""
        var maxNonEmptyTitle = ""

        data.fields.values.forEach { field in
            if field.name.count > maxTitle.count {
                maxTitle = field.name
            }

            if !field.value.isEmpty && field.name.count > maxNonEmptyTitle.count {
                maxNonEmptyTitle = field.name
            }
        }

        let extraFields = [L10n.itemType, L10n.dateModified, L10n.dateAdded, L10n.abstract] + data.creators.values.map({ $0.localizedType })
        extraFields.forEach { name in
            if name.count > maxTitle.count {
                maxTitle = name
            }
            if name.count > maxNonEmptyTitle.count {
                maxNonEmptyTitle = name
            }
        }

        let maxTitleWidth = ceil(maxTitle.size(withAttributes: [.font: UIFont.preferredFont(forTextStyle: .headline)]).width)
        let maxNonemptyTitleWidth = ceil(maxNonEmptyTitle.size(withAttributes: [.font: UIFont.preferredFont(forTextStyle: .headline)]).width)
        return (maxTitleWidth, maxNonemptyTitleWidth)
    }

    // MARK: - Cells

    private lazy var titleRegistration: UICollectionView.CellRegistration<ItemDetailTitleCell, (NSAttributedString, Bool)> = {
        return UICollectionView.CellRegistration { [weak self] cell, indexPath, data in
            guard let self else { return }
            let configuration = ItemDetailTitleCell.ContentConfiguration(
                title: data.0,
                isEditing: data.1,
                layoutMargins: layoutMargins(for: indexPath, self: self),
                attributedTextChanged: { [weak self] attributedText in
                    self?.viewModel.process(action: .setTitle(attributedText))
                }
            )
            cell.contentConfiguration = configuration
        }
    }()

    private lazy var fieldRegistration: UICollectionView.CellRegistration<ItemDetailFieldCell, (ItemDetailFieldCell.CellType, CGFloat)> = {
        return UICollectionView.CellRegistration { [weak self] cell, indexPath, data in
            guard let self else { return }
            cell.contentConfiguration = ItemDetailFieldCell.ContentConfiguration(type: data.0, titleWidth: data.1, layoutMargins: layoutMargins(for: indexPath, self: self))

            switch data.0 {
            case .creator:
                cell.accessories = viewModel.state.isEditing ? [.disclosureIndicator(), .delete(), .reorder()] : []

            default:
                cell.accessories = []
            }
        }
    }()

    private lazy var fieldEditRegistration: UICollectionView.CellRegistration<ItemDetailFieldEditCell, (ItemDetailState.Field, CGFloat)> = {
        return UICollectionView.CellRegistration { [weak self] cell, indexPath, data in
            guard let self else { return }
            let configuration = ItemDetailFieldEditCell.ContentConfiguration(field: data.0, titleWidth: data.1, layoutMargins: layoutMargins(for: indexPath, self: self)) { [weak self] text in
                self?.viewModel.process(action: .setFieldValue(id: data.0.key, value: text))
            }
            cell.contentConfiguration = configuration
        }
    }()

    private lazy var fieldMultilineEditRegistration: UICollectionView.CellRegistration<ItemDetailFieldMultilineEditCell, (ItemDetailState.Field, CGFloat)> = {
        return UICollectionView.CellRegistration { [weak self] cell, indexPath, data in
            guard let self else { return }
            let configuration = ItemDetailFieldMultilineEditCell.ContentConfiguration(field: data.0, titleWidth: data.1, layoutMargins: layoutMargins(for: indexPath, self: self)) { [weak self] text in
                self?.viewModel.process(action: .setFieldValue(id: data.0.key, value: text))
            }
            cell.contentConfiguration = configuration
        }
    }()

    private lazy var addRegistration: UICollectionView.CellRegistration<ItemDetailAddCell, String> = {
        return UICollectionView.CellRegistration { [weak self] cell, indexPath, title in
            guard let self else { return }
            cell.contentConfiguration = ItemDetailAddCell.ContentConfiguration(title: title, layoutMargins: layoutMargins(for: indexPath, self: self))
        }
    }()

    private lazy var abstractRegistration: UICollectionView.CellRegistration<ItemDetailAbstractCell, (String, Bool)> = {
        return UICollectionView.CellRegistration { [weak self] cell, indexPath, data in
            guard let self else { return }
            let width = floor(collectionView.frame.width) - (ItemDetailLayout.horizontalInset * 2)
            cell.contentConfiguration = ItemDetailAbstractCell.ContentConfiguration(text: data.0, isCollapsed: data.1, layoutMargins: layoutMargins(for: indexPath, self: self), maxWidth: width)
        }
    }()

    private lazy var abstractEditRegistration: UICollectionView.CellRegistration<ItemDetailAbstractEditCell, String> = {
        return UICollectionView.CellRegistration { [weak self] cell, indexPath, text in
            guard let self else { return }
            cell.contentConfiguration = ItemDetailAbstractEditCell.ContentConfiguration(text: text, layoutMargins: layoutMargins(for: indexPath, self: self), textChanged: { [weak self] text in
                self?.viewModel.process(action: .setAbstract(text))
            })
        }
    }()

    private lazy var noteRegistration: UICollectionView.CellRegistration<ItemDetailNoteCell, (key: String, title: String, isProcessing: Bool)> = {
        return UICollectionView.CellRegistration { [weak self] cell, indexPath, data in
            guard let self else { return }
            cell.contentConfiguration = ItemDetailNoteCell.ContentConfiguration(title: data.title, isProcessing: data.isProcessing, layoutMargins: layoutMargins(for: indexPath, self: self))
        }
    }()

    private lazy var tagRegistration: UICollectionView.CellRegistration<ItemDetailTagCell, (Tag, Bool)> = {
        return UICollectionView.CellRegistration { [weak self] cell, indexPath, data in
            guard let self else { return }
            cell.contentConfiguration = ItemDetailTagCell.ContentConfiguration(tag: data.0, isProcessing: data.1, layoutMargins: layoutMargins(for: indexPath, self: self))
        }
    }()

    private lazy var attachmentRegistration: UICollectionView.CellRegistration<ItemDetailAttachmentCell, (Attachment, ItemDetailAttachmentCell.Kind)> = {
        return UICollectionView.CellRegistration { [weak self] cell, indexPath, data in
            guard let self else { return }
            cell.contentConfiguration = ItemDetailAttachmentCell.ContentConfiguration(attachment: data.0, type: data.1, layoutMargins: layoutMargins(for: indexPath, self: self))
        }
    }()

    private lazy var emptyRegistration: UICollectionView.CellRegistration<UICollectionViewListCell, ()> = {
        return UICollectionView.CellRegistration { _, _, _ in }
    }()

    private func layoutMargins(for indexPath: IndexPath, self: ItemDetailCollectionViewHandler) -> UIEdgeInsets {
        guard let section = self.dataSource.sectionIdentifier(for: indexPath.section)?.section else { return UIEdgeInsets() }
        let isEditing = self.viewModel.state.isEditing
        let isFirstRow = indexPath.row == 0
        let isLastRow = indexPath.row == (self.dataSource.collectionView(self.collectionView, numberOfItemsInSection: indexPath.section) - 1)
        return ItemDetailLayout.insets(for: section, isEditing: isEditing, isFirstRow: isFirstRow, isLastRow: isLastRow)
    }
}

extension ItemDetailCollectionViewHandler: UICollectionViewDelegate {
    func collectionView(_ collectionView: UICollectionView, didSelectItemAt indexPath: IndexPath) {
        collectionView.deselectItem(at: indexPath, animated: true)

        guard let row = dataSource.itemIdentifier(for: indexPath) else { return }

        switch row {
        case .addNote:
            observer.on(.next(.openNoteEditor(key: nil)))

        case .addAttachment:
            observer.on(.next(.openFilePicker))

        case .addCreator:
            observer.on(.next(.openCreatorCreation))

        case .addTag:
            observer.on(.next(.openTagPicker))

        case .abstract:
            guard !viewModel.state.isEditing else { return }
            viewModel.process(action: .toggleAbstractDetailCollapsed)

        case .attachment(let attachment, let type):
            guard type != .disabled else { return }
            viewModel.process(action: .openAttachment(attachment.key))

        case .creator(let creator):
            guard viewModel.state.isEditing else { return }
            observer.on(.next(.openCreatorEditor(creator)))

        case .note(let key, _, let isProcessing):
            guard !isProcessing else { return }
            observer.on(.next(.openNoteEditor(key: key)))

        case .type:
            guard viewModel.state.isEditing && !viewModel.state.data.isAttachment else { return }
            observer.on(.next(.openTypePicker))

        case .field(let fieldId, _):
            // Tappable fields should be only tappable when not in editing mode, or field is not editable. E.g. in case of attachment, URL is not editable, so keep it tappable even while editing.
            guard let field = viewModel.state.data.fields[fieldId], field.isTappable, !viewModel.state.isEditing || !field.isEditable else { return }
            switch field.key {
            case FieldKeys.Item.Attachment.url:
                observer.on(.next(.openUrl(field.value)))

            case FieldKeys.Item.doi:
                observer.on(.next(.openDoi(field.value)))

            default:
                break
            }

        case .title, .dateAdded, .dateModified, .tag:
            break
        }
    }

    func collectionView(
        _ collectionView: UICollectionView,
        targetIndexPathForMoveOfItemFromOriginalIndexPath originalIndexPath: IndexPath,
        atCurrentIndexPath currentIndexPath: IndexPath,
        toProposedIndexPath proposedIndexPath: IndexPath
    ) -> IndexPath {
        let section = dataSource.sectionIdentifier(for: proposedIndexPath.section)?.section
        if section != .creators { return originalIndexPath }
        if let row = dataSource.itemIdentifier(for: proposedIndexPath) {
            switch row {
            case .addCreator:
                return originalIndexPath

            default:
                break
            }
        }
        return proposedIndexPath
    }

    func collectionView(_ collectionView: UICollectionView, contextMenuConfigurationForItemAt indexPath: IndexPath, point: CGPoint) -> UIContextMenuConfiguration? {
        guard !viewModel.state.isEditing, let row = dataSource.itemIdentifier(for: indexPath) else { return nil }

        let menu: UIMenu?

        switch row {
        case .field(let fieldId, _):
            guard let field = viewModel.state.data.fields[fieldId] else { return nil }
            menu = createContextMenu(for: field)

        case .attachment(let attachment, _):
            menu = createContextMenu(for: attachment)

        case .tag(_, let tag, _):
            menu = createContextMenu(for: tag)

        case .note(let key, _, _):
            menu = createContextMenuForNote(key: key)

        default:
            return nil
        }

        return menu.flatMap({ menu in UIContextMenuConfiguration(identifier: nil, previewProvider: nil, actionProvider: { _ in menu }) })

        func createContextMenu(for attachment: Attachment) -> UIMenu? {
            var actions: [UIAction] = []

            if case .file(_, _, let location, _, _) = attachment.type, location == .local {
                actions.append(UIAction(title: L10n.ItemDetail.deleteAttachmentFile, image: UIImage(systemName: "trash"), attributes: []) { [weak self] _ in
                    self?.viewModel.process(action: .deleteAttachmentFile(attachment))
                })
            }

<<<<<<< HEAD
            if !viewModel.state.data.isAttachment {
=======
            if !viewModel.state.data.isAttachment, !viewModel.state.isTrash {
>>>>>>> 3a46fb83
                if case .file = attachment.type {
                    actions.append(UIAction(title: L10n.ItemDetail.moveToStandaloneAttachment, image: UIImage(systemName: "arrow.up.to.line"), attributes: []) { [weak self] _ in
                        self?.viewModel.process(action: .moveAttachmentToStandalone(attachment))
                    })
                }

                actions.append(UIAction(title: L10n.moveToTrash, image: UIImage(systemName: "trash"), attributes: .destructive) { [weak self] _ in
                    self?.viewModel.process(action: .deleteAttachment(attachment))
                })
            }

            return UIMenu(title: "", children: actions)
        }

        func createContextMenuForNote(key: String) -> UIMenu? {
            var actions: [UIAction] = []
            actions.append(UIAction(title: L10n.moveToTrash, image: UIImage(systemName: "trash"), attributes: .destructive) { [weak self] _ in
                self?.viewModel.process(action: .deleteNote(key: key))
            })
            return UIMenu(title: "", children: actions)
        }

        func createContextMenu(for tag: Tag) -> UIMenu? {
            var actions: [UIAction] = []
            actions.append(UIAction(title: L10n.delete, image: UIImage(systemName: "trash"), attributes: .destructive) { [weak self] _ in
                self?.viewModel.process(action: .deleteTag(tag))
            })
            return UIMenu(title: "", children: actions)
        }

        func createContextMenu(for field: ItemDetailState.Field) -> UIMenu? {
            guard (field.key == FieldKeys.Item.doi || field.baseField == FieldKeys.Item.doi) || (field.key == FieldKeys.Item.url || field.baseField == FieldKeys.Item.url) else { return nil }
            return UIMenu(title: "", children: [UIAction(title: L10n.copy, handler: { _ in
                UIPasteboard.general.string = field.value
            })])
        }
    }
}<|MERGE_RESOLUTION|>--- conflicted
+++ resolved
@@ -1008,11 +1008,7 @@
                 })
             }
 
-<<<<<<< HEAD
-            if !viewModel.state.data.isAttachment {
-=======
             if !viewModel.state.data.isAttachment, !viewModel.state.isTrash {
->>>>>>> 3a46fb83
                 if case .file = attachment.type {
                     actions.append(UIAction(title: L10n.ItemDetail.moveToStandaloneAttachment, image: UIImage(systemName: "arrow.up.to.line"), attributes: []) { [weak self] _ in
                         self?.viewModel.process(action: .moveAttachmentToStandalone(attachment))
